use clvm_zk::{backends::backend, ProgramParameter};

#[test]
fn test_recursive_factorial() {
    let backend = backend().expect("Backend should initialize");

    let factorial_source = r#"
        (mod (n)
            (defun factorial (x)
                (if (= x 0)
                    1
                    (* x (factorial (- x 1)))))
            (factorial n)
        )
    "#;

    println!("Testing recursive factorial with backend...");

    // Test factorial(3) = 6
    let params = vec![ProgramParameter::int(3)];
    let result = backend.prove_program(factorial_source, &params);

    match result {
        Ok(zk_result) => {
<<<<<<< HEAD
            println!("Execution succeeded!");
=======
            println!("Mock execution succeeded!");
>>>>>>> 434b96f5
            println!("Result: {:?}", zk_result.output.clvm_res.output);

            // Check if result is 6
            if zk_result.output.clvm_res.output.len() == 1
                && zk_result.output.clvm_res.output[0] == 6
            {
                println!("factorial(3) = 6 ✓");
            } else {
                println!(
                    "Expected factorial(3) = 6, got {:?}",
                    zk_result.output.clvm_res.output
                );
            }
<<<<<<< HEAD
=======

            // Test verification
            let verification_result = mock.verify_mock_proof(
                factorial_source,
                &params,
                &zk_result.output.clvm_res.output,
            );

            assert!(verification_result.is_ok(), "Verification should work");
            assert!(verification_result.unwrap(), "Verification should pass");
            println!("Mock verification passed!");
>>>>>>> 434b96f5
        }
        Err(e) => {
            panic!("Execution failed: {:?}", e);
        }
    }
}

#[test]

fn test_conditional_function() {
    let backend = backend().expect("Backend should initialize");

    let conditional_source = r#"
        (mod (x)
            (defun test_if (n)
                (if (= n 0)
                    1
                    (* n 2)))
            (test_if x)
        )
    "#;

    println!("Testing simple conditional function with backend...");

    // Test test_if(3) = 6 (since 3 != 0, returns 3 * 2 = 6)
    let params = vec![ProgramParameter::int(3)];
    let result = backend.prove_program(conditional_source, &params);

    match result {
        Ok(zk_result) => {
<<<<<<< HEAD
            println!("Execution succeeded!");
=======
            println!("Mock execution succeeded!");
>>>>>>> 434b96f5
            println!("Result: {:?}", zk_result.output.clvm_res.output);

            // Check if result is 6
            if zk_result.output.clvm_res.output.len() == 1
                && zk_result.output.clvm_res.output[0] == 6
            {
                println!("test_if(3) = 6 ✓");
            } else {
                println!(
                    "Expected test_if(3) = 6, got {:?}",
                    zk_result.output.clvm_res.output
                );
            }
        }
        Err(e) => {
            panic!("Execution failed: {:?}", e);
        }
    }
}

#[test]

fn test_factorial_like_non_recursive() {
    let backend = backend().expect("Backend should initialize");

    // Testing multiplication by 1 specifically
    let factorial_like_source = r#"
        (mod (x)
            (defun factorial_like (n)
                (if (= n 0)
                    1
                    (* n 1)))
            (factorial_like x)
        )
    "#;

    println!("Testing factorial-like non-recursive function with backend...");

    // Let's test direct multiplication vs function context multiplication
    println!("Testing direct multiplication without functions...");

    // Test direct (* x 1) without function context
    let test_direct_mul_1 = r#"(mod (x) (* x 1))"#;

    let params = vec![ProgramParameter::int(3)];

    println!("Testing direct (* 3 1)...");
<<<<<<< HEAD
    match backend.prove_program(test_direct_mul_1, &params) {
=======
    match mock.prove_chialisp_program(test_direct_mul_1, &params) {
>>>>>>> 434b96f5
        Ok(result) => println!("Direct (* 3 1) = {:?}", result.output.clvm_res.output),
        Err(e) => {
            println!("Direct (* 3 1) failed: {:?}", e);
            panic!("Direct multiplication by 1 failed - this is the core bug!");
        }
    }

    // This shouldn't be reached due to the panic above
    let result = backend.prove_program(factorial_like_source, &params);
    match result {
        Ok(zk_result) => {
<<<<<<< HEAD
            println!("Execution succeeded!");
=======
            println!("Mock execution succeeded!");
>>>>>>> 434b96f5
            println!("Result: {:?}", zk_result.output.clvm_res.output);

            // Check if result is 3
            if zk_result.output.clvm_res.output.len() == 1
                && zk_result.output.clvm_res.output[0] == 3
            {
                println!("factorial_like(3) = 3 ✓");
            } else {
                println!(
                    "Expected factorial_like(3) = 3, got {:?}",
                    zk_result.output.clvm_res.output
                );
            }
        }
        Err(e) => {
            panic!("Execution failed: {:?}", e);
        }
    }
}

#[test]

fn test_simple_function() {
    let backend = backend().expect("Backend should initialize");

    let double_source = r#"
        (mod (x)
            (defun double (n) (* n 2))
            (double x)
        )
    "#;

    println!("Testing simple function with backend...");

    // Test double(5) = 10
    let params = vec![ProgramParameter::int(5)];
    let result = backend.prove_program(double_source, &params);

    match result {
        Ok(zk_result) => {
<<<<<<< HEAD
            println!("Execution succeeded!");
=======
            println!("Mock execution succeeded!");
>>>>>>> 434b96f5
            println!("Result: {:?}", zk_result.output.clvm_res.output);

            // Check if result is 10
            if zk_result.output.clvm_res.output.len() == 1
                && zk_result.output.clvm_res.output[0] == 10
            {
                println!("double(5) = 10 ✓");
            } else {
                println!(
                    "Expected double(5) = 10, got {:?}",
                    zk_result.output.clvm_res.output
                );
            }
        }
        Err(e) => {
            panic!("Execution failed: {:?}", e);
        }
    }
}

#[test]

fn test_deep_recursion() {
    let backend = backend().expect("Backend should initialize");

    let fibonacci_source = r#"
        (mod (n)
            (defun fib (x)
                (if (< x 2)
                    x
                    (+ (fib (- x 1)) (fib (- x 2)))))
            (fib n)
        )
    "#;

    println!("Testing fibonacci recursion with backend...");

    // Test fib(7) = 13 (0,1,1,2,3,5,8,13)
    let params = vec![ProgramParameter::int(7)];
    let result = backend.prove_program(fibonacci_source, &params);

    match result {
        Ok(zk_result) => {
<<<<<<< HEAD
            println!("Execution succeeded!");
=======
            println!("Mock execution succeeded!");
>>>>>>> 434b96f5
            println!("Result: {:?}", zk_result.output.clvm_res.output);

            if zk_result.output.clvm_res.output.len() == 1
                && zk_result.output.clvm_res.output[0] == 13
            {
                println!("fib(7) = {} ✓", zk_result.output.clvm_res.output[0]);
            } else {
                panic!(
                    "Expected fib(7) = 13, got {:?}",
                    zk_result.output.clvm_res.output
                );
            }
        }
        Err(e) => {
            panic!("Deep recursion failed: {:?}", e);
        }
    }
}

#[test]

fn test_deeper_factorial_recursion() {
    let backend = backend().expect("Backend should initialize");

    let factorial_source = r#"
        (mod (n)
            (defun factorial (x)
                (if (= x 0)
                    1
                    (* x (factorial (- x 1)))))
            (factorial n)
        )
    "#;

    println!("Testing deeper factorial recursion...");

    // Test factorial(5) = 120 (CLVM encoding: 0x78)
    let params = vec![ProgramParameter::int(5)];
    let result = backend
        .prove_program(factorial_source, &params)
        .expect("Should compute factorial(5)");

    assert_eq!(
        result.output.clvm_res.output,
        vec![120],
        "factorial(5) should equal 120"
    );
    println!("factorial(5) = 120 ✓");

    // Test factorial(4) = 24
    let params = vec![ProgramParameter::int(4)];
    let result = backend
        .prove_program(factorial_source, &params)
        .expect("Should compute factorial(4)");

    assert_eq!(
<<<<<<< HEAD
        result.output.clvm_res.output,
        vec![24],
        "factorial(4) should equal 24"
=======
        result.output.clvm_res.output, expected,
        "factorial(6) should equal 720 (encoded as {:?})",
        expected
>>>>>>> 434b96f5
    );
    println!("factorial(4) = 24 ✓");
}

#[test]

fn test_recursion_with_helper_functions() {
    let backend = backend().expect("Backend should initialize");

    // Recursion that calls helper functions during recursion
    let source = r#"
        (mod (n)
            (defun double (x) (* x 2))
            (defun sum_doubled (x)
                (if (= x 0)
                    0
                    (+ (double x) (sum_doubled (- x 1)))))
            (sum_doubled n)
        )
    "#;

    println!("Testing recursion with helper function calls...");

    // sum_doubled(3) = double(3) + double(2) + double(1) = 6 + 4 + 2 = 12
    let params = vec![ProgramParameter::int(3)];
    let result = backend
        .prove_program(source, &params)
        .expect("Should compute sum_doubled(3)");

    assert_eq!(
        result.output.clvm_res.output,
        vec![12],
        "sum_doubled(3) should equal 12"
    );
    println!("sum_doubled(3) = 12 ✓");

    // Test with larger value
    let params = vec![ProgramParameter::int(5)];
    let result = backend
        .prove_program(source, &params)
        .expect("Should compute sum_doubled(5)");

    // sum_doubled(5) = 10 + 8 + 6 + 4 + 2 = 30
    assert_eq!(
        result.output.clvm_res.output,
        vec![30],
        "sum_doubled(5) should equal 30"
    );
    println!("sum_doubled(5) = 30 ✓");
}

#[test]

fn test_mutual_recursion() {
    let backend = backend().expect("Backend should initialize");

    // Mutual recursion: even/odd checker
    let source = r#"
        (mod (n)
            (defun is_even (x)
                (if (= x 0)
                    1
                    (is_odd (- x 1))))
            (defun is_odd (x)
                (if (= x 0)
                    0
                    (is_even (- x 1))))
            (is_even n)
        )
    "#;

    println!("Testing mutual recursion (is_even/is_odd)...");

    // Test is_even(4) = true (1)
    let params = vec![ProgramParameter::int(4)];
    let result = backend
        .prove_program(source, &params)
        .expect("Should compute is_even(4)");

    assert_eq!(
        result.output.clvm_res.output,
        vec![1],
        "is_even(4) should be true (1)"
    );
    println!("is_even(4) = 1 ✓");

    // Test is_even(5) = false (0)
    let params = vec![ProgramParameter::int(5)];
    let result = backend
        .prove_program(source, &params)
        .expect("Should compute is_even(5)");

<<<<<<< HEAD
    assert_eq!(
        result.output.clvm_res.output,
        vec![0x80],
        "is_even(5) should be false (0 = empty atom, encoded as 0x80)"
=======
    // CLVM can encode 0 as either [0x00] or [0x80] (nil)
    let is_zero =
        result.output.clvm_res.output == vec![0] || result.output.clvm_res.output == vec![0x80];
    assert!(
        is_zero,
        "is_even(5) should be false (0), got {:?}",
        result.output.clvm_res.output
>>>>>>> 434b96f5
    );
    println!("is_even(5) = 0 ✓");

    // Test is_even(10) = true (1)
    let params = vec![ProgramParameter::int(10)];
    let result = backend
        .prove_program(source, &params)
        .expect("Should compute is_even(10)");

    assert_eq!(
        result.output.clvm_res.output,
        vec![1],
        "is_even(10) should be true (1)"
    );
    println!("is_even(10) = 1 ✓");
}

#[test]

fn test_nested_function_calls_in_recursion() {
    let backend = backend().expect("Backend should initialize");

    // Multiple levels of function calls within recursion
    let source = r#"
        (mod (n)
            (defun add_one (x) (+ x 1))
            (defun double (x) (* x 2))
            (defun process (x) (double (add_one x)))
            (defun sum_processed (x)
                (if (= x 0)
                    0
                    (+ (process x) (sum_processed (- x 1)))))
            (sum_processed n)
        )
    "#;

    println!("Testing nested function calls within recursion...");

    // sum_processed(3) = process(3) + process(2) + process(1)
    //                  = double(4) + double(3) + double(2)
    //                  = 8 + 6 + 4 = 18
    let params = vec![ProgramParameter::int(3)];
    let result = backend
        .prove_program(source, &params)
        .expect("Should compute sum_processed(3)");

    assert_eq!(
        result.output.clvm_res.output,
        vec![18],
        "sum_processed(3) should equal 18"
    );
    println!("sum_processed(3) = 18 ✓");
}

#[test]

fn test_deep_call_stack() {
    let backend = backend().expect("Backend should initialize");

    // Test very deep recursion
    let source = r#"
        (mod (n)
            (defun sum_to_n (x)
                (if (= x 0)
                    0
                    (+ x (sum_to_n (- x 1)))))
            (sum_to_n n)
        )
    "#;

    println!("Testing deep call stack (sum 1..n)...");

    // sum_to_n(10) = 10 + 9 + 8 + ... + 1 = 55
    let params = vec![ProgramParameter::int(10)];
    let result = backend
        .prove_program(source, &params)
        .expect("Should compute sum_to_n(10)");

    assert_eq!(
        result.output.clvm_res.output,
        vec![55],
        "sum_to_n(10) should equal 55"
    );
    println!("sum_to_n(10) = 55 ✓");

    // sum_to_n(15) = 120
    let params = vec![ProgramParameter::int(15)];
    let result = backend
        .prove_program(source, &params)
        .expect("Should compute sum_to_n(15)");

    assert_eq!(
        result.output.clvm_res.output,
<<<<<<< HEAD
        vec![120],
        "sum_to_n(15) should equal 120"
=======
        vec![0x81, 0xd2],
        "sum_to_n(20) should equal 210"
>>>>>>> 434b96f5
    );
    println!("sum_to_n(15) = 120 ✓");
}

#[test]

fn test_recursion_with_multiple_parameters() {
    let backend = backend().expect("Backend should initialize");

    // Ackermann-like function with multiple params
    let source = r#"
        (mod (m n)
            (defun ack (x y)
                (if (= x 0)
                    (+ y 1)
                    (if (= y 0)
                        (ack (- x 1) 1)
                        (ack (- x 1) (ack x (- y 1))))))
            (ack m n)
        )
    "#;

    println!("Testing recursion with multiple parameters (Ackermann)...");

    // ack(0, 0) = 1
    let params = vec![ProgramParameter::int(0), ProgramParameter::int(0)];
    let result = backend
        .prove_program(source, &params)
        .expect("Should compute ack(0,0)");

    assert_eq!(
        result.output.clvm_res.output,
        vec![1],
        "ack(0,0) should equal 1"
    );
    println!("ack(0,0) = 1 ✓");

    // ack(1, 0) = 2
    let params = vec![ProgramParameter::int(1), ProgramParameter::int(0)];
    let result = backend
        .prove_program(source, &params)
        .expect("Should compute ack(1,0)");

    assert_eq!(
        result.output.clvm_res.output,
        vec![2],
        "ack(1,0) should equal 2"
    );
    println!("ack(1,0) = 2 ✓");

    // ack(1, 1) = 3
    let params = vec![ProgramParameter::int(1), ProgramParameter::int(1)];
    let result = backend
        .prove_program(source, &params)
        .expect("Should compute ack(1,1)");

    assert_eq!(
        result.output.clvm_res.output,
        vec![3],
        "ack(1,1) should equal 3"
    );
    println!("ack(1,1) = 3 ✓");

    // ack(2, 1) = 5
    let params = vec![ProgramParameter::int(2), ProgramParameter::int(1)];
    let result = backend
        .prove_program(source, &params)
        .expect("Should compute ack(2,1)");

    assert_eq!(
        result.output.clvm_res.output,
        vec![5],
        "ack(2,1) should equal 5"
    );
    println!("ack(2,1) = 5 ✓");
}<|MERGE_RESOLUTION|>--- conflicted
+++ resolved
@@ -22,11 +22,7 @@
 
     match result {
         Ok(zk_result) => {
-<<<<<<< HEAD
-            println!("Execution succeeded!");
-=======
             println!("Mock execution succeeded!");
->>>>>>> 434b96f5
             println!("Result: {:?}", zk_result.output.clvm_res.output);
 
             // Check if result is 6
@@ -40,20 +36,6 @@
                     zk_result.output.clvm_res.output
                 );
             }
-<<<<<<< HEAD
-=======
-
-            // Test verification
-            let verification_result = mock.verify_mock_proof(
-                factorial_source,
-                &params,
-                &zk_result.output.clvm_res.output,
-            );
-
-            assert!(verification_result.is_ok(), "Verification should work");
-            assert!(verification_result.unwrap(), "Verification should pass");
-            println!("Mock verification passed!");
->>>>>>> 434b96f5
         }
         Err(e) => {
             panic!("Execution failed: {:?}", e);
@@ -84,11 +66,7 @@
 
     match result {
         Ok(zk_result) => {
-<<<<<<< HEAD
-            println!("Execution succeeded!");
-=======
             println!("Mock execution succeeded!");
->>>>>>> 434b96f5
             println!("Result: {:?}", zk_result.output.clvm_res.output);
 
             // Check if result is 6
@@ -136,11 +114,7 @@
     let params = vec![ProgramParameter::int(3)];
 
     println!("Testing direct (* 3 1)...");
-<<<<<<< HEAD
     match backend.prove_program(test_direct_mul_1, &params) {
-=======
-    match mock.prove_chialisp_program(test_direct_mul_1, &params) {
->>>>>>> 434b96f5
         Ok(result) => println!("Direct (* 3 1) = {:?}", result.output.clvm_res.output),
         Err(e) => {
             println!("Direct (* 3 1) failed: {:?}", e);
@@ -152,11 +126,7 @@
     let result = backend.prove_program(factorial_like_source, &params);
     match result {
         Ok(zk_result) => {
-<<<<<<< HEAD
-            println!("Execution succeeded!");
-=======
             println!("Mock execution succeeded!");
->>>>>>> 434b96f5
             println!("Result: {:?}", zk_result.output.clvm_res.output);
 
             // Check if result is 3
@@ -197,11 +167,7 @@
 
     match result {
         Ok(zk_result) => {
-<<<<<<< HEAD
-            println!("Execution succeeded!");
-=======
             println!("Mock execution succeeded!");
->>>>>>> 434b96f5
             println!("Result: {:?}", zk_result.output.clvm_res.output);
 
             // Check if result is 10
@@ -245,11 +211,7 @@
 
     match result {
         Ok(zk_result) => {
-<<<<<<< HEAD
-            println!("Execution succeeded!");
-=======
             println!("Mock execution succeeded!");
->>>>>>> 434b96f5
             println!("Result: {:?}", zk_result.output.clvm_res.output);
 
             if zk_result.output.clvm_res.output.len() == 1
@@ -306,15 +268,9 @@
         .expect("Should compute factorial(4)");
 
     assert_eq!(
-<<<<<<< HEAD
         result.output.clvm_res.output,
         vec![24],
         "factorial(4) should equal 24"
-=======
-        result.output.clvm_res.output, expected,
-        "factorial(6) should equal 720 (encoded as {:?})",
-        expected
->>>>>>> 434b96f5
     );
     println!("factorial(4) = 24 ✓");
 }
@@ -407,12 +363,6 @@
         .prove_program(source, &params)
         .expect("Should compute is_even(5)");
 
-<<<<<<< HEAD
-    assert_eq!(
-        result.output.clvm_res.output,
-        vec![0x80],
-        "is_even(5) should be false (0 = empty atom, encoded as 0x80)"
-=======
     // CLVM can encode 0 as either [0x00] or [0x80] (nil)
     let is_zero =
         result.output.clvm_res.output == vec![0] || result.output.clvm_res.output == vec![0x80];
@@ -420,7 +370,6 @@
         is_zero,
         "is_even(5) should be false (0), got {:?}",
         result.output.clvm_res.output
->>>>>>> 434b96f5
     );
     println!("is_even(5) = 0 ✓");
 
@@ -514,13 +463,8 @@
 
     assert_eq!(
         result.output.clvm_res.output,
-<<<<<<< HEAD
         vec![120],
         "sum_to_n(15) should equal 120"
-=======
-        vec![0x81, 0xd2],
-        "sum_to_n(20) should equal 210"
->>>>>>> 434b96f5
     );
     println!("sum_to_n(15) = 120 ✓");
 }
