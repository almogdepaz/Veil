mod common;
use crate::common::BATCH_SIZE;
use clvm_zk::{ClvmZkProver, ProgramParameter};
use clvm_zk_core::chialisp::compile_chialisp_template_hash_default;
use tokio::task;

/// Test proof integrity attacks - tampering with proofs should cause verification to fail
/// Mock backend doesn't do real cryptographic verification, so skip this test
#[test]
#[cfg(not(feature = "mock"))]
fn fuzz_proof_integrity_attacks() -> Result<(), Box<dyn std::error::Error>> {
    test_info!("\nStarting proof integrity attack tests...");

    let expr = "(mod (a b) (+ a b))";
    let params = &[ProgramParameter::int(42), ProgramParameter::int(13)];

    test_info!("Generating original proof...");
    let proof_result = ClvmZkProver::prove(expr, params)
        .map_err(|e| format!("Failed to generate original proof: {e}"))?;
<<<<<<< HEAD
    let output = proof_result.output.clvm_res.output;
=======
    let output = proof_result.clvm_output.result;
>>>>>>> 434b96f5
    let original_proof = proof_result.proof;

    test_info!(
        "Successfully generated proof of {} bytes",
        original_proof.len()
    );

    test_info!("\nStarting tampering attack tests...");
    type AttackVector = (&'static str, Box<dyn Fn(&mut Vec<u8>)>);
    test_info!("\nPreparing attack vectors...");
    let attack_vectors: Vec<AttackVector> = vec![
        // Bit flipping attacks
        (
            "Single bit flip at start",
            Box::new(|proof: &mut Vec<u8>| {
                if !proof.is_empty() {
                    proof[0] ^= 0x01;
                }
            }),
        ),
        (
            "Single bit flip at end",
            Box::new(|proof: &mut Vec<u8>| {
                if !proof.is_empty() {
                    let len = proof.len();
                    proof[len - 1] ^= 0x01;
                }
            }),
        ),
        (
            "Single bit flip in middle",
            Box::new(|proof: &mut Vec<u8>| {
                if !proof.is_empty() {
                    let len = proof.len();
                    proof[len / 2] ^= 0x01;
                }
            }),
        ),
        (
            "Multiple bit flips",
            Box::new(|proof: &mut Vec<u8>| {
                for i in (0..proof.len()).step_by(1000) {
                    proof[i] ^= 0x01;
                }
            }),
        ),
        // Byte modification attacks
        (
            "Zero out bytes",
            Box::new(|proof: &mut Vec<u8>| {
                for i in (0..proof.len()).step_by(100) {
                    proof[i] = 0;
                }
            }),
        ),
        (
            "Max out bytes",
            Box::new(|proof: &mut Vec<u8>| {
                for i in (0..proof.len()).step_by(100) {
                    proof[i] = 0xFF;
                }
            }),
        ),
        (
            "Random byte changes",
            Box::new(|proof: &mut Vec<u8>| {
                use std::collections::hash_map::DefaultHasher;
                use std::hash::{Hash, Hasher};

                let mut hasher = DefaultHasher::new();
                proof.hash(&mut hasher);
                let seed = hasher.finish();

                for i in (0..proof.len()).step_by(500) {
                    proof[i] = ((seed + i as u64) % 256) as u8;
                }
            }),
        ),
        // Structural attacks
        (
            "Truncate proof",
            Box::new(|proof: &mut Vec<u8>| {
                if proof.len() > 10 {
                    proof.truncate(proof.len() / 2);
                }
            }),
        ),
        (
            "Duplicate and swap chunks",
            Box::new(|proof: &mut Vec<u8>| {
                if proof.len() > 1000 {
                    proof.swap(100, 900);
                    proof.swap(200, 800);
                    proof.swap(300, 700);
                }
            }),
        ),
        (
            "Buffer overflow attempt",
            Box::new(|proof: &mut Vec<u8>| {
                // Try to create buffer overflow conditions
                proof.extend_from_slice(&[0xFF; 1000]);
                // Also corrupt existing length fields
                for i in (0..proof.len()).step_by(200) {
                    if i + 4 <= proof.len() {
                        let overflow_size = u32::MAX;
                        let bytes = overflow_size.to_le_bytes();
                        proof[i..i + 4].copy_from_slice(&bytes);
                    }
                }
            }),
        ),
    ];

    let total_attacks = attack_vectors.len();
    test_info!("Testing {total_attacks} attack vectors...");

    for (i, (attack_name, attack_fn)) in attack_vectors.into_iter().enumerate() {
        let mut tampered_proof = original_proof.clone();
        attack_fn(&mut tampered_proof);

        test_info!(
            "  Attack {}/{}: {} (proof size: {} -> {})",
            i + 1,
            total_attacks,
            attack_name,
            original_proof.len(),
            tampered_proof.len()
        );

        // Tampered proofs should fail verification
        match ClvmZkProver::verify_proof(
            compile_chialisp_template_hash_default(expr).unwrap(),
            &tampered_proof,
            Some(&clvm_res.output),
        ) {
            Ok((false, _)) => {
                test_info!("    ✓ Attack correctly rejected by verification");
            }
            Err(_e) => {
                test_info!("    ✓ Attack caused verification error (acceptable)");
            }
            Ok((true, _)) => {
                return Err(format!(
                    "SECURITY FAILURE: Attack '{attack_name}' was not detected - tampered proof verified successfully!"
                ).into());
            }
        }
    }

    test_info!("\nProof integrity tests completed successfully!");
    test_info!("✓ All {total_attacks} attack vectors correctly rejected");
    Ok(())
}

/// Test program binding attacks - proofs should not verify against different programs
#[tokio::test]
async fn fuzz_program_binding_attacks() -> Result<(), Box<dyn std::error::Error>> {
    test_info!("\nStarting program binding security tests...");

    // Create multiple different programs
    test_info!("Creating test programs with different expressions and parameters...");
    let test_cases = [
        (
            "(mod (a b) (+ a b))",
            vec![ProgramParameter::int(2), ProgramParameter::int(3)],
        ),
        (
            "(mod (a b) (+ a b))",
            vec![ProgramParameter::int(5), ProgramParameter::int(7)],
        ),
        (
            "(mod (a b) (* a b))",
            vec![ProgramParameter::int(2), ProgramParameter::int(3)],
        ),
        ("(mod () 42)", vec![]),
    ];

    // Debug: Print what each program should compute
    test_info!("Program 0: (mod (a b) (+ a b)) with [2, 3] should = 5");
    test_info!("Program 1: (mod (a b) (+ a b)) with [5, 7] should = 12");
    test_info!("Program 2: (mod (a b) (* a b)) with [2, 3] should = 6");
    test_info!("Program 3: (mod () 42) with [] should = 42");

    // Generate proofs for each program using batching
    test_info!("Generating proofs for each program...");
    let mut proofs = Vec::new();
    let mut expected_outputs = Vec::new();

    for batch in test_cases.chunks(*BATCH_SIZE) {
        let futures: Vec<_> = batch
            .iter()
            .enumerate()
            .map(|(batch_idx, (expr, params))| {
                let expr = expr.to_string();
                let params = params.clone();
                task::spawn_blocking(move || match ClvmZkProver::prove(&expr, &params) {
                    Ok(proof_result) => {
                        let output = proof_result.output.clvm_res;
                        let proof = proof_result.proof;
                        Ok((batch_idx, output, proof))
                    }
                    Err(e) => Err(format!(
                        "Failed to generate proof for program {batch_idx}: {e}"
                    )),
                })
            })
            .collect();

        // Collect results from current batch
        for future in futures {
            match future.await.map_err(|e| format!("Task failed: {e}"))? {
                Ok((_batch_idx, output, proof)) => {
                    let global_idx = proofs.len(); // Use actual count for logging
                    test_info!("Program {global_idx} produced output: {output:?}");
                    proofs.push((global_idx, output.clone(), proof));
                    expected_outputs.push(output);
                }
                Err(e) => {
                    test_error!("{e}");
                }
            }
        }
    }

    test_info!("Successfully generated {} proofs", proofs.len());
    test_info!("\nStarting cross-verification tests...");

    // Test cross-verification (should all fail when using wrong expected outputs)
    // We'll do this sequentially since it's testing security properties, not generating proofs
    for &(proof_idx, ref _proof_output, ref proof) in &proofs {
        test_info!("\nTesting proof {proof_idx} against all programs:");
        for (prog_idx, (expr, _)) in test_cases.iter().enumerate() {
            let expected_output_for_this_program = &expected_outputs[prog_idx];
            if proof_idx == prog_idx {
                // Same program - should verify against its own expected output
                match ClvmZkProver::verify_proof(
                    compile_chialisp_template_hash_default(expr).unwrap(),
                    proof,
                    Some(&expected_output_for_this_program.output),
                ) {
                    Ok((true, _)) => {
                        test_info!("   Same program verification succeeded (program {prog_idx} with proof {proof_idx})");
                    }
                    Ok((false, _)) => {
                        test_info!(
                            "   Same program verification failed (program {prog_idx} with proof {proof_idx})"
                        );
                    }
                    Err(e) => {
                        test_info!("   Same program verification error (program {prog_idx} with proof {proof_idx}): {e}");
                    }
                }
            } else {
                // Different program - should fail because the proof was generated for a different expected output
                match ClvmZkProver::verify_proof(
                    compile_chialisp_template_hash_default(expr).unwrap(),
                    proof,
                    Some(&expected_output_for_this_program.output),
                ) {
                    Ok((false, _)) => {
                        test_info!("   Cross-verification correctly rejected (program {prog_idx} with proof {proof_idx}) - different expected output");
                    }
                    Err(_) => {
                        test_info!("   Cross-verification error (acceptable, program {prog_idx} with proof {proof_idx})");
                    }
                    Ok((true, _)) => {
                        if proof_idx != prog_idx {
                            return Err(format!("SECURITY FAILURE: Cross-verification accepted proof {proof_idx} for program {prog_idx}!").into());
                        }
                    }
                }
            }
        }
    }

    test_info!("\nProgram binding security tests completed successfully!");
    test_info!("✓ All {} programs tested", test_cases.len());
    Ok(())
}<|MERGE_RESOLUTION|>--- conflicted
+++ resolved
@@ -17,11 +17,7 @@
     test_info!("Generating original proof...");
     let proof_result = ClvmZkProver::prove(expr, params)
         .map_err(|e| format!("Failed to generate original proof: {e}"))?;
-<<<<<<< HEAD
     let output = proof_result.output.clvm_res.output;
-=======
-    let output = proof_result.clvm_output.result;
->>>>>>> 434b96f5
     let original_proof = proof_result.proof;
 
     test_info!(
