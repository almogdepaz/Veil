--- conflicted
+++ resolved
@@ -4,15 +4,9 @@
 edition = "2021"
 
 [dependencies]
-<<<<<<< HEAD
-clvm-zk-core = { path = "../../clvm_zk_core", features = ["std"] }
+clvm-zk-core = { path = "../../clvm_zk_core" }
 borsh = "1.5.7"
 thiserror = "2.0.12"
 hex = "0.4"
-=======
-clvm-zk-core = { path = "../../clvm_zk_core"}
-borsh = "1.5.7"
-thiserror = "2.0.12"
 blst = "0.3"
-sha2 = "0.10"
->>>>>>> df9a8c43
+sha2 = "0.10"