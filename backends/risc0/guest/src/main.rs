--- conflicted
+++ resolved
@@ -119,11 +119,7 @@
     .expect("Chialisp compilation failed");
 
     // Create evaluator with RISC0-specific optimized implementations (guest-only)
-<<<<<<< HEAD
-    let mut evaluator = ClvmEvaluator::with_backends(
-=======
-    let evaluator = ClvmEvaluator::new(
->>>>>>> df9a8c43
+    let mut evaluator = ClvmEvaluator::new(
         risc0_hash_data_guest,              // RISC0 SHA-256 precompiles in guest
         risc0_verify_bls_signature_guest,   // RISC0 BLS verification with precompiles in guest
         risc0_verify_ecdsa_signature_guest, // RISC0 ECDSA verification with guest hasher
